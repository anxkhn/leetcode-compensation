--- conflicted
+++ resolved
@@ -66,15 +66,9 @@
         </div>
         <div class="row mt-3">
             <div class="col-12 col-md-6 d-flex align-items-center justify-content-start">
-<<<<<<< HEAD
                 <input type="text" id="searchInput" class="form-control form-control-sm" placeholder="Search Company/Location..." style="max-width: 240px;">
                 <button id="searchButton" class="ms-2 px-2 btn btn-primary btn-sm">Search</button>
-                <button class="ms-2 px-2 btn btn-light btn-sm" id="filterButton">
-=======
-                <input type="text" id="searchInput" class="form-control form-control-sm" placeholder="Company Name" style="max-width: 240px;">
-                <button id="searchButton" class="ms-2 px-4 btn btn-primary btn-sm">Search</button>
                 <button class="ms-2 px-2 btn btn-light btn-sm" id="filterButton" style="min-width: 80px;">
->>>>>>> d9d3a8dd
                     <svg width="16" height="16" viewBox="0 0 24 24" fill="none" xmlns="http://www.w3.org/2000/svg"><g id="SVGRepo_bgCarrier" stroke-width="0"></g><g id="SVGRepo_tracerCarrier" stroke-linecap="round" stroke-linejoin="round"></g><g id="SVGRepo_iconCarrier"> <path d="M3 4.6C3 4.03995 3 3.75992 3.10899 3.54601C3.20487 3.35785 3.35785 3.20487 3.54601 3.10899C3.75992 3 4.03995 3 4.6 3H19.4C19.9601 3 20.2401 3 20.454 3.10899C20.6422 3.20487 20.7951 3.35785 20.891 3.54601C21 3.75992 21 4.03995 21 4.6V6.33726C21 6.58185 21 6.70414 20.9724 6.81923C20.9479 6.92127 20.9075 7.01881 20.8526 7.10828C20.7908 7.2092 20.7043 7.29568 20.5314 7.46863L14.4686 13.5314C14.2957 13.7043 14.2092 13.7908 14.1474 13.8917C14.0925 13.9812 14.0521 14.0787 14.0276 14.1808C14 14.2959 14 14.4182 14 14.6627V17L10 21V14.6627C10 14.4182 10 14.2959 9.97237 14.1808C9.94787 14.0787 9.90747 13.9812 9.85264 13.8917C9.7908 13.7908 9.70432 13.7043 9.53137 13.5314L3.46863 7.46863C3.29568 7.29568 3.2092 7.2092 3.14736 7.10828C3.09253 7.01881 3.05213 6.92127 3.02763 6.81923C3 6.70414 3 6.58185 3 6.33726V4.6Z" stroke="#000000" stroke-width="2" stroke-linecap="round" stroke-linejoin="round"></path> </g></svg>
                     Filters
                 </button>
